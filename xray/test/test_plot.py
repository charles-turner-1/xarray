import numpy as np
import pandas as pd

from xray import DataArray

import xray.plot as xplt
from xray.plot.plot import (_infer_interval_breaks,
                            _determine_cmap_params,
                            _build_discrete_cmap,
                            _color_palette)

from . import TestCase, requires_matplotlib

try:
    import matplotlib as mpl
    # Using a different backend makes Travis CI work.
    mpl.use('Agg')
    # Order of imports is important here.
    import matplotlib.pyplot as plt
except ImportError:
    pass


@requires_matplotlib
class PlotTestCase(TestCase):

    def tearDown(self):
        # Remove all matplotlib figures
        plt.close('all')

    def pass_in_axis(self, plotmethod):
        fig, axes = plt.subplots(ncols=2)
        plotmethod(ax=axes[0])
        self.assertTrue(axes[0].has_data())

    def imshow_called(self, plotmethod):
        plotmethod()
        images = plt.gca().findobj(mpl.image.AxesImage)
        return len(images) > 0

    def contourf_called(self, plotmethod):
        plotmethod()
        paths = plt.gca().findobj(mpl.collections.PathCollection)
        return len(paths) > 0


class TestPlot(PlotTestCase):

    def setUp(self):
        self.darray = DataArray(np.random.randn(2, 3, 4))

    def test1d(self):
        self.darray[:, 0, 0].plot()

    def test_2d_before_squeeze(self):
        a = DataArray(np.arange(5).reshape(1, 5))
        a.plot()

    def test2d_uniform_calls_imshow(self):
        self.assertTrue(self.imshow_called(self.darray[:, :, 0].plot))

    def test2d_nonuniform_calls_contourf(self):
        a = self.darray[:, :, 0]
        a.coords['dim_1'] = [2, 1, 89]
        self.assertTrue(self.contourf_called(a.plot))

    def test3d(self):
        self.darray.plot()

    def test_can_pass_in_axis(self):
        self.pass_in_axis(self.darray.plot)

    def test__infer_interval_breaks(self):
        self.assertArrayEqual([-0.5, 0.5, 1.5], _infer_interval_breaks([0, 1]))
        self.assertArrayEqual([-0.5, 0.5, 5.0, 9.5, 10.5],
                              _infer_interval_breaks([0, 1, 9, 10]))
        self.assertArrayEqual(pd.date_range('20000101', periods=4) - np.timedelta64(12, 'h'),
                              _infer_interval_breaks(pd.date_range('20000101', periods=3)))


class TestPlot1D(PlotTestCase):

    def setUp(self):
        d = [0, 1.1, 0, 2]
        self.darray = DataArray(d, coords={'period': range(len(d))})

    def test_xlabel_is_index_name(self):
        self.darray.plot()
        self.assertEqual('period', plt.gca().get_xlabel())

    def test_no_label_name_on_y_axis(self):
        self.darray.plot()
        self.assertEqual('', plt.gca().get_ylabel())

    def test_ylabel_is_data_name(self):
        self.darray.name = 'temperature'
        self.darray.plot()
        self.assertEqual(self.darray.name, plt.gca().get_ylabel())

    def test_wrong_dims_raises_valueerror(self):
        twodims = DataArray(np.arange(10).reshape(2, 5))
        with self.assertRaises(ValueError):
            twodims.plot.line()

    def test_format_string(self):
        self.darray.plot.line('ro')

    def test_can_pass_in_axis(self):
        self.pass_in_axis(self.darray.plot.line)

    def test_nonnumeric_index_raises_typeerror(self):
        a = DataArray([1, 2, 3], {'letter': ['a', 'b', 'c']})
        with self.assertRaisesRegexp(TypeError, r'[Pp]lot'):
            a.plot.line()

    def test_primitive_returned(self):
        p = self.darray.plot.line()
        self.assertTrue(isinstance(p[0], mpl.lines.Line2D))

    def test_plot_nans(self):
        self.darray[1] = np.nan
        self.darray.plot.line()

    def test_x_ticks_are_rotated_for_time(self):
        time = pd.date_range('2000-01-01', '2000-01-10')
        a = DataArray(np.arange(len(time)), {'t': time})
        a.plot.line()
        rotation = plt.gca().get_xticklabels()[0].get_rotation()
        self.assertFalse(rotation == 0)


class TestPlotHistogram(PlotTestCase):

    def setUp(self):
        self.darray = DataArray(np.random.randn(2, 3, 4))

    def test_3d_array(self):
        self.darray.plot.hist()

    def test_title_no_name(self):
        self.darray.plot.hist()
        self.assertEqual('', plt.gca().get_title())

    def test_title_uses_name(self):
        self.darray.name = 'randompoints'
        self.darray.plot.hist()
        self.assertIn(self.darray.name, plt.gca().get_title())

    def test_ylabel_is_count(self):
        self.darray.plot.hist()
        self.assertEqual('Count', plt.gca().get_ylabel())

    def test_can_pass_in_kwargs(self):
        nbins = 5
        self.darray.plot.hist(bins=nbins)
        self.assertEqual(nbins, len(plt.gca().patches))

    def test_can_pass_in_axis(self):
        self.pass_in_axis(self.darray.plot.hist)

    def test_primitive_returned(self):
        h = self.darray.plot.hist()
        self.assertTrue(isinstance(h[-1][0], mpl.patches.Rectangle))

    def test_plot_nans(self):
        self.darray[0, 0, 0] = np.nan
        self.darray.plot.hist()


@requires_matplotlib
class TestDetermineCmapParams(TestCase):
    def test_robust(self):
        data = np.random.RandomState(1).rand(100)
        cmap_params = _determine_cmap_params(data, robust=True)
        self.assertEqual(cmap_params['vmin'], np.percentile(data, 2))
        self.assertEqual(cmap_params['vmax'], np.percentile(data, 98))
        self.assertEqual(cmap_params['cmap'].name, 'viridis')
        self.assertEqual(cmap_params['extend'], 'both')
        self.assertIsNone(cmap_params['levels'])
        self.assertIsNone(cmap_params['cnorm'])

    def test_center(self):
        data = np.random.RandomState(2).rand(100)
        cmap_params = _determine_cmap_params(data, center=0.5)
        self.assertEqual(cmap_params['vmax'] - 0.5, 0.5 - cmap_params['vmin'])
        self.assertEqual(cmap_params['cmap'], 'RdBu_r')
        self.assertEqual(cmap_params['extend'], 'neither')
        self.assertIsNone(cmap_params['levels'])
        self.assertIsNone(cmap_params['cnorm'])

    def test_integer_levels(self):
        data = 1 + np.random.RandomState(3).rand(100)
        cmap_params = _determine_cmap_params(data, levels=5, vmin=0, vmax=5,
                                             cmap='Blues')
        self.assertEqual(cmap_params['vmin'], cmap_params['levels'][0])
        self.assertEqual(cmap_params['vmax'], cmap_params['levels'][-1])
        self.assertEqual(cmap_params['cmap'].name, 'Blues')
        self.assertEqual(cmap_params['extend'], 'neither')
        self.assertEqual(cmap_params['cmap'].N, 5)
        self.assertEqual(cmap_params['cnorm'].N, 6)

        cmap_params = _determine_cmap_params(data, levels=5,
                                             vmin=0.5, vmax=1.5)
        self.assertEqual(cmap_params['cmap'].name, 'viridis')
        self.assertEqual(cmap_params['extend'], 'max')

    def test_list_levels(self):
        data = 1 + np.random.RandomState(3).rand(100)

        orig_levels = [0, 1, 2, 3, 4, 5]
        # vmin and vmax should be ignored if levels are explicitly provided
        cmap_params = _determine_cmap_params(data, levels=orig_levels,
                                             vmin=0, vmax=3)
        self.assertEqual(cmap_params['vmin'], 0)
        self.assertEqual(cmap_params['vmax'], 5)
        self.assertEqual(cmap_params['cmap'].N, 5)
        self.assertEqual(cmap_params['cnorm'].N, 6)

        for wrap_levels in [list, np.array, pd.Index, DataArray]:
            cmap_params = _determine_cmap_params(
                data, levels=wrap_levels(orig_levels))
            self.assertArrayEqual(cmap_params['levels'], orig_levels)


@requires_matplotlib
class TestDiscreteColorMap(TestCase):
    def setUp(self):
        x = np.arange(start=0, stop=10, step=2)
        y = np.arange(start=9, stop=-7, step=-3)
        xy = np.dstack(np.meshgrid(x, y))
        distance = np.linalg.norm(xy, axis=2)
        self.darray = DataArray(distance, list(zip(('y', 'x'), (y, x))))
        self.data_min = distance.min()
        self.data_max = distance.max()

    def test_recover_from_seaborn_jet_exception(self):
        pal = _color_palette('jet', 4)
        self.assertTrue(type(pal) == np.ndarray)
        self.assertEqual(len(pal), 4)

    def test_build_discrete_cmap(self):
        for (cmap, levels, extend, filled) in [('jet', [0, 1], 'both', False),
                                               ('hot', [-4, 4], 'max', True)]:
            ncmap, cnorm = _build_discrete_cmap(cmap, levels, extend, filled)
            self.assertEqual(ncmap.N, len(levels) - 1)
            self.assertEqual(len(ncmap.colors), len(levels) - 1)
            self.assertEqual(cnorm.N, len(levels))
            self.assertArrayEqual(cnorm.boundaries, levels)
            self.assertEqual(max(levels), cnorm.vmax)
            self.assertEqual(min(levels), cnorm.vmin)
            if filled:
                self.assertEqual(ncmap.colorbar_extend, extend)
            else:
                self.assertEqual(ncmap.colorbar_extend, 'neither')

    def test_discrete_colormap_list_of_levels(self):
        for extend, levels in [('max', [-1, 2, 4, 8, 10]),
                               ('both', [2, 5, 10, 11]),
                               ('neither', [0, 5, 10, 15]),
                               ('min', [2, 5, 10, 15])]:
            for kind in ['imshow', 'pcolormesh', 'contourf', 'contour']:
                primitive = getattr(self.darray.plot, kind)(levels=levels)
                self.assertArrayEqual(levels, primitive.norm.boundaries)
                self.assertEqual(max(levels), primitive.norm.vmax)
                self.assertEqual(min(levels), primitive.norm.vmin)
                if kind != 'contour':
                    self.assertEqual(extend, primitive.cmap.colorbar_extend)
                else:
                    self.assertEqual('neither', primitive.cmap.colorbar_extend)
                self.assertEqual(len(levels) - 1, len(primitive.cmap.colors))

    def test_discrete_colormap_int_levels(self):
        for extend, levels, vmin, vmax in [('neither', 7, None, None),
                                           ('neither', 7, None, 20),
                                           ('both', 7, 4, 8),
                                           ('min', 10, 4, 15)]:
            for kind in ['imshow', 'pcolormesh', 'contourf', 'contour']:
                primitive = getattr(self.darray.plot, kind)(levels=levels,
                                                            vmin=vmin,
                                                            vmax=vmax)
                self.assertGreaterEqual(levels,
                                        len(primitive.norm.boundaries) - 1)
                if vmax is None:
                    self.assertGreaterEqual(primitive.norm.vmax, self.data_max)
                else:
                    self.assertGreaterEqual(primitive.norm.vmax, vmax)
                if vmin is None:
                    self.assertLessEqual(primitive.norm.vmin, self.data_min)
                else:
                    self.assertLessEqual(primitive.norm.vmin, vmin)
                if kind != 'contour':
                    self.assertEqual(extend, primitive.cmap.colorbar_extend)
                else:
                    self.assertEqual('neither', primitive.cmap.colorbar_extend)
                self.assertGreaterEqual(levels, len(primitive.cmap.colors))

    def test_discrete_colormap_list_levels_and_vmin_or_vmax(self):
        levels = [0, 5, 10, 15]
        primitive = self.darray.plot(levels=levels, vmin=-3, vmax=20)
        self.assertEqual(primitive.norm.vmax, max(levels))
        self.assertEqual(primitive.norm.vmin, min(levels))


class Common2dMixin:
    """
    Common tests for 2d plotting go here.

    These tests assume that a staticmethod for `self.plotfunc` exists.
    Should have the same name as the method.
    """
    def setUp(self):
        rs = np.random.RandomState(123)
        self.darray = DataArray(rs.randn(10, 15), dims=['y', 'x'])
        self.plotmethod = getattr(self.darray.plot, self.plotfunc.__name__)

    def test_label_names(self):
        self.plotmethod()
        self.assertEqual('x', plt.gca().get_xlabel())
        self.assertEqual('y', plt.gca().get_ylabel())

    def test_1d_raises_valueerror(self):
        with self.assertRaisesRegexp(ValueError, r'[Dd]im'):
            self.plotfunc(self.darray[0, :])

    def test_3d_raises_valueerror(self):
        a = DataArray(np.random.randn(2, 3, 4))
        with self.assertRaisesRegexp(ValueError, r'[Dd]im'):
            self.plotfunc(a)

    def test_nonnumeric_index_raises_typeerror(self):
        a = DataArray(np.random.randn(3, 2),
                      coords=[['a', 'b', 'c'], ['d', 'e']])
        with self.assertRaisesRegexp(TypeError, r'[Pp]lot'):
            self.plotfunc(a)

    def test_can_pass_in_axis(self):
        self.pass_in_axis(self.plotmethod)

    def test_xyincrease_false_changes_axes(self):
        self.plotmethod(xincrease=False, yincrease=False)
        xlim = plt.gca().get_xlim()
        ylim = plt.gca().get_ylim()
        diffs = xlim[0] - 14, xlim[1] - 0, ylim[0] - 9, ylim[1] - 0
        self.assertTrue(all(abs(x) < 1 for x in diffs))

    def test_xyincrease_true_changes_axes(self):
        self.plotmethod(xincrease=True, yincrease=True)
        xlim = plt.gca().get_xlim()
        ylim = plt.gca().get_ylim()
        diffs = xlim[0] - 0, xlim[1] - 14, ylim[0] - 0, ylim[1] - 9
        self.assertTrue(all(abs(x) < 1 for x in diffs))

    def test_plot_nans(self):
        x1 = self.darray[:5]
        x2 = self.darray.copy()
        x2[5:] = np.nan

        clim1 = self.plotfunc(x1).get_clim()
        clim2 = self.plotfunc(x2).get_clim()
        self.assertEqual(clim1, clim2)

    def test_viridis_cmap(self):
        cmap_name = self.plotmethod(cmap='viridis').get_cmap().name
        self.assertEqual('viridis', cmap_name)

    def test_default_cmap(self):
        cmap_name = self.plotmethod().get_cmap().name
        self.assertEqual('RdBu_r', cmap_name)

        cmap_name = self.plotfunc(abs(self.darray)).get_cmap().name
        self.assertEqual('viridis', cmap_name)

    def test_can_change_default_cmap(self):
        cmap_name = self.plotmethod(cmap='Blues').get_cmap().name
        self.assertEqual('Blues', cmap_name)

    def test_diverging_color_limits(self):
        artist = self.plotmethod()
        vmin, vmax = artist.get_clim()
        self.assertAlmostEqual(-vmin, vmax)

<<<<<<< HEAD
    def test_xy_strings(self):
        self.plotmethod('y', 'x')
        ax = plt.gca()
        self.assertEqual('y', ax.get_xlabel())
        self.assertEqual('x', ax.get_ylabel())

    def test_positional_x_string(self):
        self.plotmethod('y')
        ax = plt.gca()
        self.assertEqual('y', ax.get_xlabel())
        self.assertEqual('x', ax.get_ylabel())

    def test_y_string(self):
        self.plotmethod(y='x')
        ax = plt.gca()
        self.assertEqual('y', ax.get_xlabel())
        self.assertEqual('x', ax.get_ylabel())

    def test_bad_x_string_exception(self):
        with self.assertRaisesRegexp(KeyError, r'y'):
            self.plotmethod('not_a_real_dim')

    def test_default_title(self):
        a = DataArray(np.random.randn(4, 3, 2, 1), dims=['a', 'b', 'c', 'd'])
        self.plotfunc(a.isel(c=1))
        title = plt.gca().get_title()
        self.assertEqual('c = 1, d = 0', title)
=======
    def test_default_title(self):
        a = DataArray(np.random.randn(4, 3, 2), dims=['a', 'b', 'c'])
        a.coords['d'] = 10
        self.plotfunc(a.isel(c=1))
        title = plt.gca().get_title()
        self.assertEqual('c = 1, d = 10', title)
>>>>>>> b2fb18ea

    def test_colorbar_label(self):
        self.darray.name = 'testvar'
        self.plotmethod()
        alltxt = [t.get_text() for t in plt.gcf().findobj(mpl.text.Text)]
        # Set comprehension not compatible with Python 2.6
        alltxt = set(alltxt)
        self.assertIn(self.darray.name, alltxt)

    def test_no_labels(self):
        self.darray.name = 'testvar'
        self.plotmethod(add_labels=False)
        alltxt = [t.get_text() for t in plt.gcf().findobj(mpl.text.Text)]
        alltxt = set(alltxt)
        for string in ['x', 'y', 'testvar']:
            self.assertNotIn(string, alltxt)


class TestContourf(Common2dMixin, PlotTestCase):

    plotfunc = staticmethod(xplt.contourf)

    def test_contourf_called(self):
        # Having both statements ensures the test works properly
        self.assertFalse(self.contourf_called(self.darray.plot.imshow))
        self.assertTrue(self.contourf_called(self.darray.plot.contourf))

    def test_primitive_artist_returned(self):
        artist = self.plotmethod()
        self.assertTrue(isinstance(artist, mpl.contour.QuadContourSet))

    def test_extend(self):
        artist = self.plotmethod()
        self.assertEqual(artist.extend, 'neither')

        artist = self.plotmethod(robust=True)
        self.assertEqual(artist.extend, 'both')

        artist = self.plotmethod(vmin=-0, vmax=10)
        self.assertEqual(artist.extend, 'min')

        artist = self.plotmethod(vmin=-10, vmax=0)
        self.assertEqual(artist.extend, 'max')

    def test_levels(self):
        artist = self.plotmethod(levels=[-0.5, -0.4, 0.1])
        self.assertEqual(artist.extend, 'both')

        artist = self.plotmethod(levels=3)
        self.assertEqual(artist.extend, 'neither')


class TestContour(Common2dMixin, PlotTestCase):

    plotfunc = staticmethod(xplt.contour)


class TestPcolormesh(Common2dMixin, PlotTestCase):

    plotfunc = staticmethod(xplt.pcolormesh)

    def test_primitive_artist_returned(self):
        artist = self.plotmethod()
        self.assertTrue(isinstance(artist, mpl.collections.QuadMesh))

    def test_everything_plotted(self):
        artist = self.plotmethod()
        self.assertEqual(artist.get_array().size, self.darray.size)


class TestImshow(Common2dMixin, PlotTestCase):

    plotfunc = staticmethod(xplt.imshow)

    def test_imshow_called(self):
        # Having both statements ensures the test works properly
        self.assertFalse(self.imshow_called(self.darray.plot.contourf))
        self.assertTrue(self.imshow_called(self.darray.plot.imshow))

    def test_xy_pixel_centered(self):
        self.darray.plot.imshow()
        self.assertTrue(np.allclose([-0.5, 14.5], plt.gca().get_xlim()))
        self.assertTrue(np.allclose([9.5, -0.5], plt.gca().get_ylim()))

    def test_default_aspect_is_auto(self):
        self.darray.plot.imshow()
        self.assertEqual('auto', plt.gca().get_aspect())

    def test_can_change_aspect(self):
        self.darray.plot.imshow(aspect='equal')
        self.assertEqual('equal', plt.gca().get_aspect())

    def test_primitive_artist_returned(self):
        artist = self.plotmethod()
        self.assertTrue(isinstance(artist, mpl.image.AxesImage))


class TestFacetGrid(PlotTestCase):

    def setUp(self):
        d = np.arange(10 * 15 * 3).reshape(10, 15, 3)
        self.darray = DataArray(d, dims=['y', 'x', 'z'])
        self.g = xplt.FacetGrid(self.darray, col='z')

    def test_loop_over_axes(self):
        self.g.map_dataarray(xplt.contourf, 'x', 'y')
        for ax in self.g:
            self.assertTrue(ax.has_data())

    def test_colorbar_same_scale(self):
        self.g.map_dataarray(xplt.contourf, 'x', 'y')
        pass<|MERGE_RESOLUTION|>--- conflicted
+++ resolved
@@ -379,7 +379,6 @@
         vmin, vmax = artist.get_clim()
         self.assertAlmostEqual(-vmin, vmax)
 
-<<<<<<< HEAD
     def test_xy_strings(self):
         self.plotmethod('y', 'x')
         ax = plt.gca()
@@ -407,14 +406,13 @@
         self.plotfunc(a.isel(c=1))
         title = plt.gca().get_title()
         self.assertEqual('c = 1, d = 0', title)
-=======
+
     def test_default_title(self):
         a = DataArray(np.random.randn(4, 3, 2), dims=['a', 'b', 'c'])
         a.coords['d'] = 10
         self.plotfunc(a.isel(c=1))
         title = plt.gca().get_title()
         self.assertEqual('c = 1, d = 10', title)
->>>>>>> b2fb18ea
 
     def test_colorbar_label(self):
         self.darray.name = 'testvar'
