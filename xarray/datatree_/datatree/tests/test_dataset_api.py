import pytest

import numpy as np

import xarray as xr
from xarray.testing import assert_equal

from datatree import DataTree, DataNode, map_over_subtree

from test_datatree import create_test_datatree


class TestMapOverSubTree:
    def test_map_over_subtree(self):
        dt = create_test_datatree()

        @map_over_subtree
        def times_ten(ds):
            return 10.0 * ds

        result_tree = times_ten(dt)

        # TODO write an assert_tree_equal function
        for result_node, original_node, in zip(result_tree.subtree_nodes, dt.subtree_nodes):
            assert isinstance(result_node, DataTree)

            if original_node.has_data:
                assert_equal(result_node.ds, original_node.ds * 10.0)
            else:
                assert not result_node.has_data

    def test_map_over_subtree_with_args_and_kwargs(self):
        dt = create_test_datatree()

        @map_over_subtree
        def multiply_then_add(ds, times, add=0.0):
            return times * ds + add

        result_tree = multiply_then_add(dt, 10.0, add=2.0)

        for result_node, original_node, in zip(result_tree.subtree_nodes, dt.subtree_nodes):
            assert isinstance(result_node, DataTree)

            if original_node.has_data:
                assert_equal(result_node.ds, (original_node.ds * 10.0) + 2.0)
            else:
                assert not result_node.has_data

    def test_map_over_subtree_method(self):
        dt = create_test_datatree()

        def multiply_then_add(ds, times, add=0.0):
            return times * ds + add

        result_tree = dt.map_over_subtree(multiply_then_add, 10.0, add=2.0)

        for result_node, original_node, in zip(result_tree.subtree_nodes, dt.subtree_nodes):
            assert isinstance(result_node, DataTree)

            if original_node.has_data:
                assert_equal(result_node.ds, (original_node.ds * 10.0) + 2.0)
            else:
                assert not result_node.has_data

    @pytest.mark.xfail
    def test_map_over_subtree_inplace(self):
        raise NotImplementedError


class TestDSProperties:
    def test_properties(self):
        da_a = xr.DataArray(name='a', data=[0, 2], dims=['x'])
        da_b = xr.DataArray(name='b', data=[5, 6, 7], dims=['y'])
        ds = xr.Dataset({'a': da_a, 'b': da_b})
        dt = DataNode('root', data=ds)

        assert dt.attrs == dt.ds.attrs
        assert dt.encoding == dt.ds.encoding
        assert dt.dims == dt.ds.dims
        assert dt.sizes == dt.ds.sizes
        assert dt.variables == dt.ds.variables

    def test_no_data_no_properties(self):
        dt = DataNode('root', data=None)
        with pytest.raises(AttributeError):
            dt.attrs
        with pytest.raises(AttributeError):
            dt.encoding
        with pytest.raises(AttributeError):
            dt.dims
        with pytest.raises(AttributeError):
            dt.sizes
        with pytest.raises(AttributeError):
            dt.variables


class TestDSMethodInheritance:
    def test_root(self):
        da = xr.DataArray(name='a', data=[1, 2, 3], dims='x')
        dt = DataNode('root', data=da)
        expected_ds = da.to_dataset().isel(x=1)
        result_ds = dt.isel(x=1).ds
        assert_equal(result_ds, expected_ds)

    def test_descendants(self):
        da = xr.DataArray(name='a', data=[1, 2, 3], dims='x')
        dt = DataNode('root')
        DataNode('results', parent=dt, data=da)
        expected_ds = da.to_dataset().isel(x=1)
        result_ds = dt.isel(x=1)['results'].ds
        assert_equal(result_ds, expected_ds)


class TestOps:
    ...


<<<<<<< HEAD
class TestOps:
    def test_multiplication(self):
        ds1 = xr.Dataset({'a': [5], 'b': [3]})
        ds2 = xr.Dataset({'x': [0.1, 0.2], 'y': [10, 20]})
        dt = DataNode('root', data=ds1)
        DataNode('subnode', data=ds2, parent=dt)

        print(dir(dt))

        result = dt * dt
        print(result)


=======
@pytest.mark.xfail
>>>>>>> b31a890c
class TestUFuncs:
    def test_root(self):
        da = xr.DataArray(name='a', data=[1, 2, 3])
        dt = DataNode('root', data=da)
        expected_ds = np.sin(da.to_dataset())
        result_ds = np.sin(dt).ds
        assert_equal(result_ds, expected_ds)

    def test_descendants(self):
        da = xr.DataArray(name='a', data=[1, 2, 3])
        dt = DataNode('root')
        DataNode('results', parent=dt, data=da)
        expected_ds = np.sin(da.to_dataset())
        result_ds = np.sin(dt)['results'].ds
        assert_equal(result_ds, expected_ds)<|MERGE_RESOLUTION|>--- conflicted
+++ resolved
@@ -112,11 +112,7 @@
 
 
 class TestOps:
-    ...
 
-
-<<<<<<< HEAD
-class TestOps:
     def test_multiplication(self):
         ds1 = xr.Dataset({'a': [5], 'b': [3]})
         ds2 = xr.Dataset({'x': [0.1, 0.2], 'y': [10, 20]})
@@ -129,9 +125,7 @@
         print(result)
 
 
-=======
 @pytest.mark.xfail
->>>>>>> b31a890c
 class TestUFuncs:
     def test_root(self):
         da = xr.DataArray(name='a', data=[1, 2, 3])
